{
  "name": "langchain-examples",
  "version": "0.0.0",
  "private": true,
  "description": "Langchain examples",
  "main": "./dist/index.js",
  "type": "module",
  "files": [
    "dist/"
  ],
  "scripts": {
    "build": "tsc --declaration --outDir dist/",
    "start": "tsx -r dotenv/config src/index.ts",
    "postinstall": "prisma generate --schema ./src/indexes/vector_stores/prisma_vectorstore/prisma/schema.prisma",
    "start:dist": "yarn build && node -r dotenv/config dist/index.js",
    "lint": "eslint src",
    "lint:fix": "yarn lint --fix",
    "precommit": "tsc --noEmit && lint-staged",
    "format": "prettier --write \"**/*.ts\"",
    "format:check": "prettier --check \"**/*.ts\""
  },
  "author": "Langchain",
  "license": "MIT",
  "dependencies": {
    "@dqbd/tiktoken": "^1.0.2",
    "@getmetal/metal-sdk": "^1.0.12",
    "@pinecone-database/pinecone": "^0.0.10",
    "@prisma/client": "^4.11.0",
    "@supabase/supabase-js": "^2.10.0",
    "chromadb": "^1.3.0",
    "js-yaml": "^4.1.0",
    "langchain": "workspace:*",
<<<<<<< HEAD
    "mongodb": "^5.2.0",
=======
    "prisma": "^4.11.0",
>>>>>>> 6ec08c54
    "sqlite3": "^5.1.4",
    "typeorm": "^0.3.12",
    "zod": "^3.21.4"
  },
  "devDependencies": {
    "@tsconfig/recommended": "^1.0.2",
    "@types/js-yaml": "^4",
    "@typescript-eslint/eslint-plugin": "^5.51.0",
    "@typescript-eslint/parser": "^5.51.0",
    "dotenv": "^16.0.3",
    "eslint": "^8.33.0",
    "eslint-config-airbnb-base": "^15.0.0",
    "eslint-config-prettier": "^8.6.0",
    "eslint-plugin-import": "^2.27.5",
    "eslint-plugin-prettier": "^4.2.1",
    "prettier": "^2.8.3",
    "tsx": "^3.12.3",
    "typescript": "^4.9.5"
  }
}<|MERGE_RESOLUTION|>--- conflicted
+++ resolved
@@ -30,11 +30,8 @@
     "chromadb": "^1.3.0",
     "js-yaml": "^4.1.0",
     "langchain": "workspace:*",
-<<<<<<< HEAD
     "mongodb": "^5.2.0",
-=======
     "prisma": "^4.11.0",
->>>>>>> 6ec08c54
     "sqlite3": "^5.1.4",
     "typeorm": "^0.3.12",
     "zod": "^3.21.4"
