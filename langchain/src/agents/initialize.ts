--- conflicted
+++ resolved
@@ -1,18 +1,11 @@
 import { BaseLanguageModel } from "../base_language/index.js";
-import { CallbackManager, getCallbackManager } from "../callbacks/index.js";
+import { CallbackManager } from "../callbacks/manager.js";
 import { BufferMemory } from "../memory/buffer_memory.js";
 import { Tool } from "../tools/base.js";
 import { ChatAgent } from "./chat/index.js";
 import { ChatConversationalAgent } from "./chat_convo/index.js";
 import { AgentExecutor } from "./executor.js";
 import { ZeroShotAgent } from "./mrkl/index.js";
-<<<<<<< HEAD
-import { ChatConversationalAgent } from "./chat_convo/index.js";
-import { ChatAgent } from "./chat/index.js";
-import { BaseLanguageModel } from "../base_language/index.js";
-import { CallbackManager } from "../callbacks/index.js";
-=======
->>>>>>> 6b77cbe8
 
 type AgentType =
   | "zero-shot-react-description"
