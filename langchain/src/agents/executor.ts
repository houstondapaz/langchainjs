<<<<<<< HEAD
import { BaseChain, ChainInputs } from "../chains/base.js";
import { BaseSingleActionAgent } from "./agent.js";
import { Tool } from "../tools/base.js";
=======
import { BaseChain, ChainInputs } from "../chains/index.js";
import { BaseMultiActionAgent, BaseSingleActionAgent } from "./agent.js";
import { Tool } from "./tools/base.js";
>>>>>>> 17a485e2
import { StoppingMethod } from "./types.js";
import { SerializedLLMChain } from "../chains/serde.js";
import {
  AgentAction,
  AgentFinish,
  AgentStep,
  ChainValues,
} from "../schema/index.js";

interface AgentExecutorInput extends ChainInputs {
  agent: BaseSingleActionAgent | BaseMultiActionAgent;
  tools: Tool[];
  returnIntermediateSteps?: boolean;
  maxIterations?: number;
  earlyStoppingMethod?: StoppingMethod;
}

/**
 * A chain managing an agent using tools.
 * @augments BaseChain
 */
export class AgentExecutor extends BaseChain {
  agent: BaseSingleActionAgent | BaseMultiActionAgent;

  tools: Tool[];

  returnIntermediateSteps = false;

  maxIterations?: number = 15;

  earlyStoppingMethod: StoppingMethod = "force";

  get inputKeys() {
    return this.agent.inputKeys;
  }

  constructor(input: AgentExecutorInput) {
    super(input.memory, input.verbose, input.callbackManager);
    this.agent = input.agent;
    this.tools = input.tools;
    // eslint-disable-next-line no-instanceof/no-instanceof
    if (this.agent instanceof BaseMultiActionAgent) {
      for (const tool of this.tools) {
        if (tool.returnDirect) {
          throw new Error(
            `Tool with return direct ${tool.name} not supported for multi-action agent.`
          );
        }
      }
    }
    this.returnIntermediateSteps =
      input.returnIntermediateSteps ?? this.returnIntermediateSteps;
    this.maxIterations = input.maxIterations ?? this.maxIterations;
    this.earlyStoppingMethod =
      input.earlyStoppingMethod ?? this.earlyStoppingMethod;
  }

  /** Create from agent and a list of tools. */
  static fromAgentAndTools(fields: AgentExecutorInput): AgentExecutor {
    return new AgentExecutor(fields);
  }

  private shouldContinue(iterations: number): boolean {
    return this.maxIterations === undefined || iterations < this.maxIterations;
  }

  async _call(inputs: ChainValues): Promise<ChainValues> {
    const toolsByName = Object.fromEntries(
      this.tools.map((t) => [t.name.toLowerCase(), t])
    );
    const steps: AgentStep[] = [];
    let iterations = 0;

    const getOutput = async (finishStep: AgentFinish) => {
      const { returnValues } = finishStep;
      const additional = await this.agent.prepareForOutput(returnValues, steps);

      if (this.returnIntermediateSteps) {
        return { ...returnValues, intermediateSteps: steps, ...additional };
      }
      await this.callbackManager.handleAgentEnd(finishStep, this.verbose);
      return { ...returnValues, ...additional };
    };

    while (this.shouldContinue(iterations)) {
      const output = await this.agent.plan(steps, inputs);
      // Check if the agent has finished
      if ("returnValues" in output) {
        return getOutput(output);
      }

      let actions: AgentAction[];
      if (Array.isArray(output)) {
        actions = output as AgentAction[];
      } else {
        actions = [output as AgentAction];
      }

      const newSteps = await Promise.all(
        actions.map(async (action) => {
          await this.callbackManager.handleAgentAction(action, this.verbose);

          const tool = toolsByName[action.tool?.toLowerCase()];
          const observation = tool
            ? await tool.call(action.toolInput, this.verbose)
            : `${action.tool} is not a valid tool, try another one.`;

          return { action, observation };
        })
      );

      steps.push(...newSteps);

      const lastStep = steps[steps.length - 1];
      const lastTool = toolsByName[lastStep.action.tool?.toLowerCase()];

      if (lastTool?.returnDirect) {
        return getOutput({
          returnValues: { [this.agent.returnValues[0]]: lastStep.observation },
          log: "",
        });
      }

      iterations += 1;
    }

    const finish = await this.agent.returnStoppedResponse(
      this.earlyStoppingMethod,
      steps,
      inputs
    );

    return getOutput(finish);
  }

  _chainType() {
    return "agent_executor" as const;
  }

  serialize(): SerializedLLMChain {
    throw new Error("Cannot serialize an AgentExecutor");
  }
}<|MERGE_RESOLUTION|>--- conflicted
+++ resolved
@@ -1,12 +1,6 @@
-<<<<<<< HEAD
 import { BaseChain, ChainInputs } from "../chains/base.js";
-import { BaseSingleActionAgent } from "./agent.js";
+import { BaseMultiActionAgent, BaseSingleActionAgent } from "./agent.js";
 import { Tool } from "../tools/base.js";
-=======
-import { BaseChain, ChainInputs } from "../chains/index.js";
-import { BaseMultiActionAgent, BaseSingleActionAgent } from "./agent.js";
-import { Tool } from "./tools/base.js";
->>>>>>> 17a485e2
 import { StoppingMethod } from "./types.js";
 import { SerializedLLMChain } from "../chains/serde.js";
 import {
